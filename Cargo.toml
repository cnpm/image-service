--- conflicted
+++ resolved
@@ -15,32 +15,13 @@
 config = "0.10"
 stderrlog = "0.4"
 uuid = { version = "0.8", features = ["serde", "v4"] }
-<<<<<<< HEAD
 vm-memory = { git = "https://github.com/rust-vmm/vm-memory", branch = "master", features = ["backend-mmap"] }
 vhost_rs = { path = "vhost_rs", features = ["vhost-user-slave"] }
 rafs = { path = "rafs" }
 fuse = { path = "fuse" }
 vfs = { path = "vfs" }
+utils = { path = "utils" }
 image_builder = { path = "image_builder" }
-=======
-vm-memory = {git = "https://github.com/rust-vmm/vm-memory", branch = "master", features = ["backend-mmap"]}
-
-[dependencies.utils]
-path = "utils"
-
-[dependencies.rafs]
-path = "rafs"
-
-[dependencies.fuse]
-path = "fuse"
-
-[dependencies.vhost_rs]
-path = "vhost_rs"
-features = ["vhost-user-slave"]
-
-[dependencies.image_builder]
-path = "image_builder"
->>>>>>> 1901419f
 
 [workspace]
 members = [
